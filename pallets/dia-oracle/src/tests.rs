use crate::mock::*;
use crate::*;

use frame_support::assert_err;

#[test]
fn add_currency_should_work() {
	new_test_ext().execute_with(|| {
		<AuthorizedAccounts<Test>>::insert(AccountId::default(), ());

		let _test1 = DOracle::add_currency(Origin::signed(Default::default()), vec![1]);
		let _test2 = DOracle::add_currency(Origin::signed(Default::default()), vec![2]);
		let _test3 = DOracle::add_currency(Origin::signed(Default::default()), vec![3]);

		assert_eq!(<SupportedCurrencies<Test>>::contains_key(vec![1]), true);
		assert_eq!(<SupportedCurrencies<Test>>::contains_key(vec![2]), true);
		assert_eq!(<SupportedCurrencies<Test>>::contains_key(vec![3]), true);
		assert_eq!(<SupportedCurrencies<Test>>::contains_key(vec![4]), false);
	})
}

#[test]
fn remove_currency_should_work() {
	new_test_ext().execute_with(|| {
		<AuthorizedAccounts<Test>>::insert(AccountId::default(), ());

		let _test1 = DOracle::add_currency(Origin::signed(Default::default()), vec![1]);
		let _test2 = DOracle::add_currency(Origin::signed(Default::default()), vec![2]);
		let _test3 = DOracle::remove_currency(Origin::signed(Default::default()), vec![2]);

		assert_eq!(<SupportedCurrencies<Test>>::contains_key(vec![1]), true);
		assert_eq!(<SupportedCurrencies<Test>>::contains_key(vec![2]), false);
	})
}

#[test]
fn authorize_account_should_work() {
	new_test_ext().execute_with(|| {
		<AuthorizedAccounts<Test>>::insert(get_account_id(1), ());

		let _test1 =
			DOracle::authorize_account(Origin::signed(get_account_id(1)), get_account_id(2));
		let _test2 =
			DOracle::authorize_account(Origin::signed(get_account_id(1)), get_account_id(3));
		let _test3 =
			DOracle::authorize_account(Origin::signed(get_account_id(1)), get_account_id(4));
		assert_eq!(<AuthorizedAccounts<Test>>::contains_key(get_account_id(2)), true);
		assert_eq!(<AuthorizedAccounts<Test>>::contains_key(get_account_id(3)), true);
		assert_eq!(<AuthorizedAccounts<Test>>::contains_key(get_account_id(4)), true);
	})
}

#[test]
fn deauthorize_account_should_work_without_deauthorizing_themself() {
	new_test_ext().execute_with(|| {
		<AuthorizedAccounts<Test>>::insert(get_account_id(1), ());
		<AuthorizedAccounts<Test>>::insert(get_account_id(2), ());
		<AuthorizedAccounts<Test>>::insert(get_account_id(3), ());

		let _test1 =
			DOracle::authorize_account(Origin::signed(get_account_id(1)), get_account_id(1));
		let _test2 =
			DOracle::authorize_account(Origin::signed(get_account_id(2)), get_account_id(2));
		let _test3 =
			DOracle::authorize_account(Origin::signed(get_account_id(3)), get_account_id(3));

		let _test4 =
			DOracle::deauthorize_account(Origin::signed(get_account_id(3)), get_account_id(1));
		let _test5 =
			DOracle::deauthorize_account(Origin::signed(get_account_id(3)), get_account_id(2));

		assert_eq!(<AuthorizedAccounts<Test>>::contains_key(get_account_id(1)), false);
		assert_eq!(<AuthorizedAccounts<Test>>::contains_key(get_account_id(2)), false);
		assert_eq!(<AuthorizedAccounts<Test>>::contains_key(get_account_id(3)), true);
	})
}

#[test]
fn deauthorize_account_should_not_work_by_deauthorizing_themself() {
	new_test_ext().execute_with(|| {
		<AuthorizedAccounts<Test>>::insert(get_account_id(1), ());
		<AuthorizedAccounts<Test>>::insert(get_account_id(2), ());

		let _test1 =
			DOracle::authorize_account(Origin::signed(get_account_id(1)), get_account_id(1));
		let _test2 =
			DOracle::authorize_account(Origin::signed(get_account_id(1)), get_account_id(2));
		let _test3 =
			DOracle::deauthorize_account(Origin::signed(get_account_id(2)), get_account_id(2));
		let _test4 =
			DOracle::deauthorize_account(Origin::signed(get_account_id(2)), get_account_id(1));

		assert_eq!(<AuthorizedAccounts<Test>>::contains_key(get_account_id(1)), false);
		assert_eq!(<AuthorizedAccounts<Test>>::contains_key(get_account_id(2)), true);
	})
}

#[test]
fn set_updated_coin_infos_should_work() {
	new_test_ext().execute_with(|| {
		<AuthorizedAccounts<Test>>::insert(AccountId::default(), ());

		let example_info: CoinInfo = CoinInfo {
			symbol: vec![1],
			name: vec![1],
			supply: 9,
			last_update_timestamp: 9,
			price: 9,
		};
		let coin_infos =
			vec![(vec![1, 2, 3], CoinInfo::default()), (vec![2, 2, 2], example_info.clone())];
		let _test1 =
			DOracle::set_updated_coin_infos(Origin::signed(Default::default()), coin_infos);

		assert_eq!(<CoinInfosMap<Test>>::contains_key(vec![1, 2, 3]), true);
		assert_eq!(<CoinInfosMap<Test>>::contains_key(vec![2, 2, 2]), true);
		assert_eq!(<CoinInfosMap<Test>>::get(vec![2, 2, 2]), example_info);
		assert_eq!(<CoinInfosMap<Test>>::get(vec![1, 2, 3]), CoinInfo::default());
	})
}

#[test]
fn check_origin_right_shoud_work() {
	new_test_ext().execute_with(|| {
		<AuthorizedAccounts<Test>>::insert(get_account_id(1), ());
		<AuthorizedAccounts<Test>>::insert(get_account_id(2), ());

		let _test1 = DOracle::add_currency(Origin::signed(get_account_id(1)), vec![1]);
		let _test2 = DOracle::add_currency(Origin::signed(get_account_id(2)), vec![2]);

		assert_eq!(<SupportedCurrencies<Test>>::contains_key(vec![1]), true);
		assert_eq!(<SupportedCurrencies<Test>>::contains_key(vec![2]), true);
	})
}

#[test]
fn get_coin_info_should_work() {
	new_test_ext().execute_with(|| {
		<AuthorizedAccounts<Test>>::insert(get_account_id(1), ());

		let example_info: CoinInfo = CoinInfo {
			symbol: vec![1],
			name: vec![1],
			supply: 9,
			last_update_timestamp: 9,
			price: 9,
		};
		let coin_infos =
			vec![(vec![1, 2, 3], CoinInfo::default()), (vec![2, 2, 2], example_info.clone())];

		let _test1 =
			DOracle::set_updated_coin_infos(Origin::signed(get_account_id(1)), coin_infos.clone());

		let coin_info = DOracle::get_coin_info(vec![2, 2, 2]);

		assert_eq!(coin_info, Ok(example_info));
<<<<<<< HEAD
		assert_eq!(Ok(9), DOracle::get_value(vec![2, 2, 2]));
=======
		assert_eq!(Ok(9), DOracle::get_value(vec![2, 2, 2]).map(|x| x.value));
>>>>>>> 0636acb8
	})
}

#[test]
fn get_coin_info_should_return_error() {
	new_test_ext().execute_with(|| {
		<AuthorizedAccounts<Test>>::insert(get_account_id(1), ());

		let example_info: CoinInfo = CoinInfo {
			symbol: vec![1],
			name: vec![1],
			supply: 9,
			last_update_timestamp: 9,
			price: 9,
		};
		let coin_infos =
			vec![(vec![1, 2, 3], CoinInfo::default()), (vec![2, 2, 2], example_info.clone())];

		let _test1 =
			DOracle::set_updated_coin_infos(Origin::signed(get_account_id(1)), coin_infos.clone());

		let fail_coin_info = DOracle::get_coin_info(vec![1, 2, 3, 4]);

		assert_err!(fail_coin_info, Error::<Test>::NoCoinInfoAvailable);
	})
}

#[test]
fn get_value_in_coin_info_should_work() {
	new_test_ext().execute_with(|| {
		<AuthorizedAccounts<Test>>::insert(get_account_id(1), ());

		let example_info: CoinInfo = CoinInfo {
			symbol: vec![1],
			name: vec![1],
			supply: 9,
			last_update_timestamp: 9,
			price: 9,
		};
		let coin_infos =
			vec![(vec![1, 2, 3], CoinInfo::default()), (vec![2, 2, 2], example_info.clone())];

		let _test1 =
			DOracle::set_updated_coin_infos(Origin::signed(get_account_id(1)), coin_infos.clone());

		let coin_info_one = DOracle::get_value(vec![1, 2, 3]);
		let coin_info_two = DOracle::get_value(vec![2, 2, 2]);

<<<<<<< HEAD
		assert_eq!(coin_info_one, Ok(CoinInfo::default().price));
		assert_eq!(coin_info_two, Ok(example_info.price));
=======
		assert_eq!(coin_info_one.map(|x| x.value), Ok(CoinInfo::default().price));
		assert_eq!(coin_info_two.map(|x| x.value), Ok(example_info.price));
>>>>>>> 0636acb8
	})
}

#[test]
fn get_value_in_coin_info_should_return_error() {
	new_test_ext().execute_with(|| {
		<AuthorizedAccounts<Test>>::insert(get_account_id(1), ());

		let coin_infos = vec![(vec![1, 2, 3], CoinInfo::default())];

		let _test1 =
			DOracle::set_updated_coin_infos(Origin::signed(get_account_id(1)), coin_infos.clone());

		let fail_coin_info = DOracle::get_value(vec![1, 2, 3, 4]);

		assert_err!(fail_coin_info, Error::<Test>::NoCoinInfoAvailable);
	})
}<|MERGE_RESOLUTION|>--- conflicted
+++ resolved
@@ -154,11 +154,7 @@
 		let coin_info = DOracle::get_coin_info(vec![2, 2, 2]);
 
 		assert_eq!(coin_info, Ok(example_info));
-<<<<<<< HEAD
-		assert_eq!(Ok(9), DOracle::get_value(vec![2, 2, 2]));
-=======
 		assert_eq!(Ok(9), DOracle::get_value(vec![2, 2, 2]).map(|x| x.value));
->>>>>>> 0636acb8
 	})
 }
 
@@ -207,13 +203,8 @@
 		let coin_info_one = DOracle::get_value(vec![1, 2, 3]);
 		let coin_info_two = DOracle::get_value(vec![2, 2, 2]);
 
-<<<<<<< HEAD
-		assert_eq!(coin_info_one, Ok(CoinInfo::default().price));
-		assert_eq!(coin_info_two, Ok(example_info.price));
-=======
 		assert_eq!(coin_info_one.map(|x| x.value), Ok(CoinInfo::default().price));
 		assert_eq!(coin_info_two.map(|x| x.value), Ok(example_info.price));
->>>>>>> 0636acb8
 	})
 }
 
